[deps]
ExplicitImports = "7d51a73a-1435-4ff3-83d9-f097790105c7"
InteractiveUtils = "b77e0a4c-d291-57a0-90e8-8db25a27a240"
LinearAlgebra = "37e2e46d-f89d-539d-b4ee-838fcccc9c8e"
StaticArrays = "90137ffa-7385-5640-81b9-e52037218182"
SymEngine = "123dc426-2d89-5057-bbad-38513e3affd8"
SymPy = "24249f21-da20-56a4-8eb1-6a02cf4ae2e6"
Test = "8dfed614-e22c-5e08-85e1-65c5234f0b40"

[compat]
ExplicitImports = "1.7"
StaticArrays = "1"
<<<<<<< HEAD
SymEngine = "0.8, 0.9, 0.10, 0.11"
SymPy = "1, 2"
=======
SymEngine = "0.8, 0.9, 0.10, 0.11, 0.12, 0.13"
SymPy = "1"
>>>>>>> 60c1510d
<|MERGE_RESOLUTION|>--- conflicted
+++ resolved
@@ -10,10 +10,5 @@
 [compat]
 ExplicitImports = "1.7"
 StaticArrays = "1"
-<<<<<<< HEAD
-SymEngine = "0.8, 0.9, 0.10, 0.11"
-SymPy = "1, 2"
-=======
 SymEngine = "0.8, 0.9, 0.10, 0.11, 0.12, 0.13"
-SymPy = "1"
->>>>>>> 60c1510d
+SymPy = "1, 2"